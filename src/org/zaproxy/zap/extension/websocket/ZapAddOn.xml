<zapaddon>
	<name>WebSockets</name>
	<version>15</version>
	<status>release</status>
	<description>Allows you to inspect WebSocket communication.</description>
	<author>ZAP Dev Team</author>
	<url></url>
	<changes>
	<![CDATA[
<<<<<<< HEAD
	Remove usage of core filter functionality.<br>
=======
	Do not set messages when switching views if text view shows an error message (Issue 4108)<br>
>>>>>>> 2a8b8c2b
	]]>
	</changes>
	<classnames>
		<restricted>org.zaproxy.zap.extension.websocket.fuzz</restricted>
	</classnames>
	<extensions>
		<extension>org.zaproxy.zap.extension.websocket.ExtensionWebSocket</extension>
		<extension v="1">
			<classname>org.zaproxy.zap.extension.websocket.fuzz.ExtensionWebSocketFuzzer</classname>
			<classnames>
				<allowed>org.zaproxy.zap.extension.websocket.fuzz</allowed>
			</classnames>
			<dependencies>
				<addons>
					<addon>
						<id>fuzz</id>
						<semver>2.*</semver>
					</addon>
				</addons>
			</dependencies>
		</extension>
	</extensions>
	<ascanrules/>
	<pscanrules/>
	<filters/>
	<files>
		<file>scripts/templates/websocketfuzzerprocessor/Fuzzer WebSocket Processor default template.js</file>
	</files>
	<not-before-version>2.7.0</not-before-version>
	<not-from-version/>
</zapaddon><|MERGE_RESOLUTION|>--- conflicted
+++ resolved
@@ -7,11 +7,8 @@
 	<url></url>
 	<changes>
 	<![CDATA[
-<<<<<<< HEAD
 	Remove usage of core filter functionality.<br>
-=======
 	Do not set messages when switching views if text view shows an error message (Issue 4108)<br>
->>>>>>> 2a8b8c2b
 	]]>
 	</changes>
 	<classnames>
